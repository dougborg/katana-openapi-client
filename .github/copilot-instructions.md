# AI Agent Instructions for Katana OpenAPI Client

## Architecture Overview

This is a production-ready Python client for the Katana Manufacturing ERP API built with
a **transport-layer resilience** approach. The key architectural decision is
implementing retry logic, rate limiting, and auto-pagination at the HTTP transport level
rather than as decorators or wrapper methods.

### Core Components

- **`katana_public_api_client/katana_client.py`**: Main client with
  `ResilientAsyncTransport` - all resilience features happen here automatically
- **`katana_public_api_client/client.py`**: Generated OpenAPI client (base classes)
<<<<<<< HEAD
- **`katana_public_api_client/generated/api/`**: 76+ generated API endpoint modules (don't edit directly)
- **`katana_public_api_client/generated/models/`**: 150+ generated data models (don't edit directly)
=======
- **`katana_public_api_client/api/`**: 76+ generated API endpoint modules (don't edit
  directly)
- **`katana_public_api_client/models/`**: 150+ generated data models (don't edit
  directly)
>>>>>>> d6511e68

### The Transport Layer Pattern

**Key insight**: Instead of wrapping API methods, we intercept at the httpx transport
level. This means ALL API calls through `KatanaClient` get automatic retries, rate
limiting, and pagination without any code changes needed in the generated client.

```python
# Generated API methods work transparently with resilience:
from katana_public_api_client import KatanaClient
from katana_public_api_client.generated.api.product import get_all_products

async with KatanaClient() as client:
    # This call automatically gets retries, rate limiting, pagination:
    response = await get_all_products.asyncio_detailed(
        client=client, limit=50  # Will auto-paginate if needed
    )
```

## Development Workflows

### Poe Task Commands (Critical)

```bash
# Format ALL files (Python + Markdown)
poetry run poe format

# Type checking (mypy on 443+ files)
poetry run poe lint

# Check formatting without changes
poetry run poe format-check

# Python-only formatting
poetry run poe format-python

# Quick development check (format-check + lint + test)
poetry run poe check

# Auto-fix formatting and linting issues
poetry run poe fix

# Full CI pipeline
poetry run poe ci

# Show all available tasks
poetry run poe help
```

### Pre-commit Hooks (ALWAYS Use)

Pre-commit hooks are **mandatory** for development - they automatically format and check
code before commits:

```bash
# Install pre-commit hooks (run once after clone)
poetry run poe pre-commit-install

# Run pre-commit on all files (for testing)
poetry run poe pre-commit-run

# Update pre-commit hook versions
poetry run poe pre-commit-update
```

**CRITICAL**: Pre-commit hooks run automatically on `git commit` and will:

- Format code with ruff
- Fix trailing whitespace and file endings
- Check YAML syntax
- Validate large files and merge conflicts

**If pre-commit fails**: Fix the issues and commit again. Never use
`git commit --no-verify` to bypass hooks.

**Development Workflow with Pre-commit**:

1. Make code changes
1. `git add .` (stage changes)
1. `git commit -m "message"` (pre-commit runs automatically)
1. If pre-commit fails: fix issues, `git add .`, commit again
1. If pre-commit passes: commit succeeds

### Testing Strategy

Run tests in this order for debugging:

1. `poetry run poe test` - Run all tests
1. `poetry run poe test-unit` - Unit tests only
1. `poetry run poe test-integration` - Integration tests only
1. `poetry run poe test-coverage` - Tests with coverage report

**Integration tests** require `KATANA_API_KEY` in `.env` - mark with
`@pytest.mark.integration`.

### Code Regeneration

```bash
# Regenerate client from OpenAPI spec (when API changes)
poetry run poe regenerate-client
poetry run poe format  # Always format after regeneration
```

## Project-Specific Patterns

### Configuration Consolidation

All tool configurations are consolidated in `pyproject.toml` following modern Python
standards and **PEP 621** format:

- **Project metadata**: `[project]` section with name, version, dependencies, etc.
- **Project URLs**: `[project.urls]` section with homepage, repository, documentation
  links
- **Project scripts**: `[project.scripts]` section with console scripts
- **Optional dependencies**: `[project.optional-dependencies]` section with dev
  dependencies
- **MyPy**: `[tool.mypy]` section with type checking configuration
- **Pytest**: `[tool.pytest.ini_options]` section with test configuration and markers
- **Ruff**: `[tool.ruff]` section with linting and formatting rules
- **Coverage**: `[tool.coverage]` section with coverage reporting
- **Poe**: `[tool.poe.tasks]` section with task definitions
- **Semantic Release**: `[tool.semantic_release]` section with versioning
- **Poetry**: `[tool.poetry]` section with package discovery and build configuration
  only

No separate `mypy.ini`, `pytest.ini`, or `.flake8` files are used. The project follows
PEP 621 standards for modern Python packaging.

### Client Usage Pattern

<<<<<<< HEAD
**Always use the pattern**: `KatanaClient` can be passed directly to generated API methods.
=======
**Always use the pattern**: `KatanaClient` → access via `.client` property → use
generated API methods directly.
>>>>>>> d6511e68

```python
# CORRECT pattern:
async with KatanaClient() as client:
    response = await some_api_method.asyncio_detailed(
        client=client,  # Pass KatanaClient directly
        param=value
    )

# AVOID: Don't try to enhance/wrap the generated methods
```

### Resilience Configuration

Resilience is **always-on** and configured in `ResilientAsyncTransport.__init__()`:

- Max retries: 5 attempts with exponential backoff
- Max auto-pagination: 100 pages with safety limits
- Rate limiting: Automatic detection via HTTP 429 responses

### Error Handling Pattern

```python
# Network/auth errors are expected in tests - use this pattern:
try:
    response = await api_method.asyncio_detailed(client=client.client)
    assert response.status_code in [200, 404]  # 404 OK for empty test data
except Exception as e:
    error_msg = str(e).lower()
    assert any(word in error_msg for word in ["connection", "network", "auth"])
```

## File Organization Rules

### Don't Edit (Generated)

- `katana_public_api_client/generated/api/**/*.py`
- `katana_public_api_client/generated/models/**/*.py`

### Format Exclusions

Generated code is excluded from formatting via `pyproject.toml` config. When editing:

- **Edit generated code**: Run regeneration script instead
- **Edit transport logic**: Modify `ResilientAsyncTransport` in `katana_client.py`
- **Add tests**: Use existing fixtures in `conftest.py`

### Documentation Structure

- `docs/KATANA_CLIENT_GUIDE.md` - Main usage guide
- `docs/TESTING_GUIDE.md` - Test patterns and pytest configuration
- `docs/POETRY_USAGE.md` - Development commands reference

## Integration Points

### GitHub CI/CD

- **Supported Python versions**: Only the latest three releases (currently 3.11, 3.12,
  3.13) are supported and tested. Update `pyproject.toml` and CI matrix as new Python
  versions are released.
- **Python matrix**: CI and release workflows run on 3.11, 3.12, 3.13 only.
- **Quality gates**: `poetry run poe lint` (mypy) + `poetry run poe format-check` must
  pass
- **Semantic release**: Uses conventional commits for automated versioning

### Conventional Commits (CRITICAL)

This project uses **semantic-release** with conventional commits for automated
versioning. **ALWAYS** use the correct commit type to control version bumping:

#### Commit Types and When to Use Them

**`feat:`** - New features or functionality changes (triggers MINOR version bump)

- Adding new API endpoints or client methods
- New configuration options or capabilities
- Enhanced error handling or resilience features
- Any user-facing functionality additions

**`fix:`** - Bug fixes or corrections (triggers PATCH version bump)

- Fixing broken API calls or transport issues
- Correcting type annotations or imports
- Resolving authentication or pagination problems
- Any functional issue that affects end users

**`chore:`** - Development tooling and maintenance (NO version bump)

- Pre-commit hooks setup or updates
- CI/CD pipeline changes
- Development dependency updates
- Build script modifications
- Code formatting or linting rule changes
- Documentation tooling improvements

**`docs:`** - Documentation changes only (NO version bump)

- README updates
- API documentation improvements
- Usage guide changes
- Comment updates (unless fixing functional bugs)

**`test:`** - Test-related changes only (NO version bump)

- Adding new test cases
- Improving test coverage
- Test infrastructure improvements
- Mock updates or test utilities

**`refactor:`** - Code refactoring without functional changes (NO version bump)

- Code organization improvements
- Performance optimizations (without new features)
- Internal API improvements (not user-facing)

**`style:`** - Code style changes only (NO version bump)

- Formatting fixes
- Import organization
- Code style compliance

#### Examples

```bash
# ✅ CORRECT: New feature
git commit -m "feat: add automatic retry configuration options"

# ✅ CORRECT: Bug fix
git commit -m "fix: resolve pagination issue with large datasets"

# ✅ CORRECT: Development tooling (this PR)
git commit -m "chore: add pre-commit hooks and fix markdown formatting"

# ✅ CORRECT: Documentation update
git commit -m "docs: update README with new usage examples"

# ❌ WRONG: Don't use feat: for tooling
git commit -m "feat: add pre-commit hooks"  # Should be chore:

# ❌ WRONG: Don't use fix: for new features
git commit -m "fix: add retry configuration"  # Should be feat:
```

#### Breaking Changes

Use `!` after the type for breaking changes (triggers MAJOR version bump):

```bash
git commit -m "feat!: change KatanaClient constructor signature"
git commit -m "fix!: remove deprecated API methods"
```

#### When in Doubt

- **Does this change user-facing functionality?** → `feat:` or `fix:`
- **Is this internal development/tooling only?** → `chore:`
- **Does this break existing code?** → Add `!` after type
- **Is this just documentation?** → `docs:`

### OpenAPI Workflow

1. Update `katana-openapi.yaml`
1. Run `poetry run poe regenerate-client`
1. Run `poetry run poe format`
1. Update tests if endpoint signatures changed

### Type Safety

- **MyPy strict checking** on custom code (443+ files)
- Generated code uses type stubs in `py.typed`
- Transport layer preserves all type information from generated client

## Common Pitfalls

1. **Don't mock the transport layer** - Mock at the httpx client level instead
1. **Pagination is automatic** - Don't try to implement manual pagination
1. **Use `.client` not `._client`** - The property provides the correct interface
1. **Generated imports may change** - Import API methods dynamically in tests if needed
1. **Rate limiting is handled** - Don't add additional retry logic on top
1. **Always install pre-commit hooks** - Run `poetry run poe pre-commit-install` after
   cloning
1. **Never bypass pre-commit** - Don't use `git commit --no-verify` to skip formatting
   checks
1. **Use correct conventional commit types** - See "Conventional Commits" section above.
   Wrong commit types trigger unwanted releases or miss important version bumps.

## Version Support Policy

- This library only supports the latest three Python versions. When a new Python release
  is published, update:
  - `pyproject.toml` to restrict to the latest three (e.g. `python = ">=3.12,<3.15"`)
  - CI/CD workflow matrices to match
  - Documentation and classifiers

## Maintenance Checklist

- After updating Python support:
  - Remove older versions from all config files and workflows
  - Confirm all tests pass on the new matrix
  - Update documentation to reflect supported versions

Remember: The transport layer approach makes this client resilient by default without
requiring any wrapper methods or decorators.<|MERGE_RESOLUTION|>--- conflicted
+++ resolved
@@ -12,15 +12,10 @@
 - **`katana_public_api_client/katana_client.py`**: Main client with
   `ResilientAsyncTransport` - all resilience features happen here automatically
 - **`katana_public_api_client/client.py`**: Generated OpenAPI client (base classes)
-<<<<<<< HEAD
-- **`katana_public_api_client/generated/api/`**: 76+ generated API endpoint modules (don't edit directly)
-- **`katana_public_api_client/generated/models/`**: 150+ generated data models (don't edit directly)
-=======
 - **`katana_public_api_client/api/`**: 76+ generated API endpoint modules (don't edit
   directly)
 - **`katana_public_api_client/models/`**: 150+ generated data models (don't edit
   directly)
->>>>>>> d6511e68
 
 ### The Transport Layer Pattern
 
@@ -151,12 +146,8 @@
 
 ### Client Usage Pattern
 
-<<<<<<< HEAD
-**Always use the pattern**: `KatanaClient` can be passed directly to generated API methods.
-=======
 **Always use the pattern**: `KatanaClient` → access via `.client` property → use
 generated API methods directly.
->>>>>>> d6511e68
 
 ```python
 # CORRECT pattern:
