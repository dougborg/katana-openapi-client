--- conflicted
+++ resolved
@@ -28,11 +28,8 @@
     register_items_tools(mcp)
     register_inventory_tools(mcp)
     register_purchase_order_tools(mcp)
-<<<<<<< HEAD
+    register_catalog_tools(mcp)
     register_manufacturing_order_tools(mcp)
-=======
-    register_catalog_tools(mcp)
->>>>>>> 80da12cd
 
 
 __all__ = [
