"""Foundation tools for Katana MCP Server.

Foundation tools are low-level operations that map closely to API endpoints.
They provide granular control and are the building blocks for workflow tools.

Organization:
- items.py: Search and manage items (variants, products, materials, services)
- inventory.py: Stock checking, low stock alerts, inventory operations
- purchase_orders.py: Create, receive, and verify purchase orders
- catalog.py: Create products and materials (dedicated catalog management)
- orders.py: Fulfill manufacturing orders and sales orders
"""

from fastmcp import FastMCP

from .catalog import register_tools as register_catalog_tools
from .inventory import register_tools as register_inventory_tools
from .items import register_tools as register_items_tools
<<<<<<< HEAD
from .orders import register_tools as register_order_tools
=======
from .manufacturing_orders import register_tools as register_manufacturing_order_tools
>>>>>>> bc782442
from .purchase_orders import register_tools as register_purchase_order_tools


def register_all_foundation_tools(mcp: FastMCP) -> None:
    """Register all foundation tools from all modules.

    Args:
        mcp: FastMCP server instance to register tools with
    """
    register_items_tools(mcp)
    register_inventory_tools(mcp)
    register_purchase_order_tools(mcp)
    register_catalog_tools(mcp)
<<<<<<< HEAD
    register_order_tools(mcp)
=======
    register_manufacturing_order_tools(mcp)
>>>>>>> bc782442


__all__ = [
    "register_all_foundation_tools",
]<|MERGE_RESOLUTION|>--- conflicted
+++ resolved
@@ -8,6 +8,7 @@
 - inventory.py: Stock checking, low stock alerts, inventory operations
 - purchase_orders.py: Create, receive, and verify purchase orders
 - catalog.py: Create products and materials (dedicated catalog management)
+- manufacturing_orders.py: Create manufacturing orders
 - orders.py: Fulfill manufacturing orders and sales orders
 """
 
@@ -16,11 +17,8 @@
 from .catalog import register_tools as register_catalog_tools
 from .inventory import register_tools as register_inventory_tools
 from .items import register_tools as register_items_tools
-<<<<<<< HEAD
+from .manufacturing_orders import register_tools as register_manufacturing_order_tools
 from .orders import register_tools as register_order_tools
-=======
-from .manufacturing_orders import register_tools as register_manufacturing_order_tools
->>>>>>> bc782442
 from .purchase_orders import register_tools as register_purchase_order_tools
 
 
@@ -34,11 +32,8 @@
     register_inventory_tools(mcp)
     register_purchase_order_tools(mcp)
     register_catalog_tools(mcp)
-<<<<<<< HEAD
+    register_manufacturing_order_tools(mcp)
     register_order_tools(mcp)
-=======
-    register_manufacturing_order_tools(mcp)
->>>>>>> bc782442
 
 
 __all__ = [
