--- conflicted
+++ resolved
@@ -7,11 +7,8 @@
 - items.py: Search and manage items (variants, products, materials, services)
 - inventory.py: Stock checking, low stock alerts, inventory operations
 - purchase_orders.py: Create, receive, and verify purchase orders
-<<<<<<< HEAD
+- catalog.py: Create products and materials (dedicated catalog management)
 - orders.py: Fulfill manufacturing orders and sales orders
-=======
-- catalog.py: Create products and materials (dedicated catalog management)
->>>>>>> 80da12cd
 """
 
 from fastmcp import FastMCP
@@ -32,11 +29,8 @@
     register_items_tools(mcp)
     register_inventory_tools(mcp)
     register_purchase_order_tools(mcp)
-<<<<<<< HEAD
+    register_catalog_tools(mcp)
     register_order_tools(mcp)
-=======
-    register_catalog_tools(mcp)
->>>>>>> 80da12cd
 
 
 __all__ = [
